# Copyright (c) 2020 Trail of Bits, Inc.
#
# This program is free software: you can redistribute it and/or modify
# it under the terms of the GNU Affero General Public License as
# published by the Free Software Foundation, either version 3 of the
# License, or (at your option) any later version.
#
# This program is distributed in the hope that it will be useful,
# but WITHOUT ANY WARRANTY; without even the implied warranty of
# MERCHANTABILITY or FITNESS FOR A PARTICULAR PURPOSE.  See the
# GNU Affero General Public License for more details.
#
# You should have received a copy of the GNU Affero General Public License
# along with this program.  If not, see <http://www.gnu.org/licenses/>.

project(anvill)
cmake_minimum_required(VERSION 3.2)

include("${CMAKE_CURRENT_SOURCE_DIR}/cmake/settings.cmake")
include("${CMAKE_CURRENT_SOURCE_DIR}/cmake/utils.cmake")

FindAndSelectClangCompiler()

enable_language(C CXX ASM)
macro(target_public_headers TARGET)
  set_target_properties(${TARGET} PROPERTIES PUBLIC_HEADER "${ARGN}")
endmacro()

option(ANVILL_INSTALL_PYTHON2_LIBS "Install Python 2 libraries")
option(ANVILL_INSTALL_PYTHON3_LIBS "Install Python 3 libraries" ON)

#
# libraries
#

# remill
if("${PLATFORM_NAME}" STREQUAL "windows")
  set(REMILL_FINDPACKAGE_HINTS HINTS "${CMAKE_INSTALL_PREFIX}/remill/lib")
endif()

find_package(remill REQUIRED ${REMILL_FINDPACKAGE_HINTS})

#
# target settings
#

set(ANVILL anvill-${REMILL_LLVM_VERSION})

add_subdirectory(lib/Version)

add_library(${ANVILL} STATIC
  include/anvill/Type.h

  lib/Arch/AArch64_C.cpp
  lib/Arch/X86_C.cpp
  lib/Arch/X86_FastCall.cpp
  lib/Arch/X86_StdCall.cpp
  lib/Arch/X86_ThisCall.cpp
  lib/Arch/X86_64_SysV.cpp
  
  lib/Arch/AllocationState.h
  lib/Arch/AllocationState.cpp
  
  lib/Arch/Arch.h
  lib/Arch/Arch.cpp
  
  include/anvill/TypeParser.h
  lib/TypeParser.cpp
  
  include/anvill/TypePrinter.h
  lib/TypePrinter.cpp
  
  include/anvill/Program.h
  lib/Program.cpp
  
  include/anvill/Decl.h
  lib/Decl.cpp
  
  include/anvill/Lift.h
  lib/Lift.cpp

  include/anvill/MCToIRLifter.h
  lib/MCToIRLifter.cpp

  include/anvill/Optimize.h
  lib/Optimize.cpp
  
  include/anvill/Analyze.h
  lib/Analyze.cpp)

target_include_directories(${ANVILL} PUBLIC
  "${CMAKE_CURRENT_SOURCE_DIR}/include"
  ${PROJECT_INCLUDEDIRECTORIES})

target_link_libraries(${ANVILL} PUBLIC remill AnvillVersion)

target_public_headers(${ANVILL}
  include/anvill/Analyze.h
  include/anvill/Decl.h
  include/anvill/Lift.h
  include/anvill/Optimize.h
  include/anvill/Program.h
  include/anvill/Type.h
  include/anvill/TypeParser.h
  include/anvill/TypePrinter.h
  include/anvill/Version.h)

#
# tool target settings
#

set(DECOMPILE_JSON anvill-decompile-json-${REMILL_LLVM_VERSION})

add_executable(${DECOMPILE_JSON} JSON.cpp)
target_link_libraries(${DECOMPILE_JSON} PRIVATE ${ANVILL})


set(SPECIFY_BITCODE anvill-specify-bitcode-${REMILL_LLVM_VERSION})

add_executable(${SPECIFY_BITCODE} Bitcode.cpp)
target_link_libraries(${SPECIFY_BITCODE} PRIVATE ${ANVILL})

set(ANVILL_PYTHON_SOURCES
  setup.py
  python/anvill/__init__.py
  python/anvill/__main__.py
  python/anvill/arch.py
  python/anvill/binja.py
  python/anvill/exc.py
  python/anvill/function.py
  python/anvill/ida.py
  python/anvill/loc.py
  python/anvill/mem.py
  python/anvill/os.py
  python/anvill/program.py
  python/anvill/type.py
  python/anvill/var.py)

if(NOT DEFINED ENV{VIRTUAL_ENV})
  # NOT a venv install, specify --user and --prefix
  set(extra_install_flags --force --user --prefix=)
<<<<<<< HEAD
else()
  #virtual env; install normally
  set(extra_install_flags "")
=======
>>>>>>> e259596a
endif()

if(ANVILL_INSTALL_PYTHON2_LIBS)
  add_custom_target(install_anvill_python2
    DEPENDS ${ANVILL_PYTHON_SOURCES})
    
  add_custom_command(
    TARGET install_anvill_python2 POST_BUILD
    COMMAND which python2 && python2 setup.py install ${extra_install_flags}
    COMMENT "Installing Anvill Python 2 API"
    WORKING_DIRECTORY "${CMAKE_CURRENT_SOURCE_DIR}")

  add_dependencies(${ANVILL}
    install_anvill_python2)
endif()

if(ANVILL_INSTALL_PYTHON3_LIBS)
  add_custom_target(install_anvill_python3
    DEPENDS ${ANVILL_PYTHON_SOURCES})

  add_custom_command(
    TARGET install_anvill_python3 POST_BUILD
    COMMAND which python3 && python3 setup.py install ${extra_install_flags}
    COMMENT "Installing Anvill Python 3 API"
    WORKING_DIRECTORY "${CMAKE_CURRENT_SOURCE_DIR}")

  add_dependencies(${ANVILL}
    install_anvill_python3)
endif()

#
# install settings
#

if(DEFINED WIN32)
  set(install_folder "${CMAKE_INSTALL_PREFIX}/anvill")
else()
  set(install_folder "${CMAKE_INSTALL_PREFIX}")
endif()

install(
  TARGETS ${ANVILL}
  LIBRARY DESTINATION "${install_folder}/lib"
  PUBLIC_HEADER DESTINATION "${install_folder}/include/anvill")

install(
  TARGETS ${DECOMPILE_JSON}
  RUNTIME DESTINATION "${install_folder}/bin")

set(ROUNDTRIP_TEST
  scripts/roundtrip.py)

install(
  FILES ${ROUNDTRIP_TEST}
  DESTINATION "${install_folder}/share")

set(ROUNDTRIP_TEST_FILES 
  tests/assert.c
  tests/bitops.c
  tests/cast.c
  tests/funcptr.c
  tests/nullptr.c
  tests/ret0.c
  tests/zeroinit.c
)

install(
  FILES ${ROUNDTRIP_TEST_FILES}
  DESTINATION "${install_folder}/share/tests")

configure_file(
  "${CMAKE_CURRENT_SOURCE_DIR}/cmake/anvillConfig.cmake.in"
  "${CMAKE_CURRENT_BINARY_DIR}/anvillConfig.cmake"
)

install(FILES "${CMAKE_CURRENT_BINARY_DIR}/anvillConfig.cmake"
  DESTINATION "${install_folder}/lib/cmake/anvill"
)

#
# tests
#
# Note: the Binary Ninja or IDA Python API must exist to run tests.

enable_testing()

add_test(NAME test_roundtrip
  COMMAND ${PROJECT_SOURCE_DIR}/scripts/roundtrip.py $<TARGET_FILE:${DECOMPILE_JSON}> ${PROJECT_SOURCE_DIR}/tests ${CMAKE_C_COMPILER}
  WORKING_DIRECTORY ${PROJECT_SOURCE_DIR}
)<|MERGE_RESOLUTION|>--- conflicted
+++ resolved
@@ -139,12 +139,9 @@
 if(NOT DEFINED ENV{VIRTUAL_ENV})
   # NOT a venv install, specify --user and --prefix
   set(extra_install_flags --force --user --prefix=)
-<<<<<<< HEAD
 else()
   #virtual env; install normally
   set(extra_install_flags "")
-=======
->>>>>>> e259596a
 endif()
 
 if(ANVILL_INSTALL_PYTHON2_LIBS)
