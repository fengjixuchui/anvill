/*
 * Copyright (c) 2020 Trail of Bits, Inc.
 *
 * This program is free software: you can redistribute it and/or modify
 * it under the terms of the GNU Affero General Public License as
 * published by the Free Software Foundation, either version 3 of the
 * License, or (at your option) any later version.
 *
 * This program is distributed in the hope that it will be useful,
 * but WITHOUT ANY WARRANTY; without even the implied warranty of
 * MERCHANTABILITY or FITNESS FOR A PARTICULAR PURPOSE.  See the
 * GNU Affero General Public License for more details.
 *
 * You should have received a copy of the GNU Affero General Public License
 * along with this program.  If not, see <http://www.gnu.org/licenses/>.
 */

#include <gflags/gflags.h>

#include <cstdint>
#include <ios>
#include <iostream>
#include <memory>
#include <sstream>
#include <string>

#include "anvill/Version.h"

static void SetVersion(void) {
  std::stringstream ss;
  auto vs = anvill::Version::GetVersionString();
  if (0 == vs.size()) {
    vs = "unknown";
  }

  ss << vs << "\n";
  if (!anvill::Version::HasVersionData()) {
    ss << "No extended version information found!\n";
  } else {
    ss << "Commit Hash: " << anvill::Version::GetCommitHash() << "\n";
    ss << "Commit Date: " << anvill::Version::GetCommitDate() << "\n";
    ss << "Last commit by: " << anvill::Version::GetAuthorName() << " ["
       << anvill::Version::GetAuthorEmail() << "]\n";
    ss << "Commit Subject: [" << anvill::Version::GetCommitSubject() << "]\n";
    ss << "\n";
    if (anvill::Version::HasUncommittedChanges()) {
      ss << "Uncommitted changes were present during build.\n";
    } else {
      ss << "All changes were committed prior to building.\n";
    }
  }
  google::SetVersionString(ss.str());
}

#if __has_include(<llvm/Support/JSON.h>)

<<<<<<< HEAD
#  include <gflags/gflags.h>
=======
>>>>>>> ef378d8e
#  include <glog/logging.h>
#  include <llvm/IR/LLVMContext.h>
#  include <llvm/IR/Module.h>
#  include <llvm/Support/JSON.h>
#  include <llvm/Support/MemoryBuffer.h>
#  include <remill/Arch/Arch.h>
#  include <remill/Arch/Name.h>
#  include <remill/BC/Compat/Error.h>
#  include <remill/BC/IntrinsicTable.h>
#  include <remill/BC/Lifter.h>
#  include <remill/BC/Util.h>
#  include <remill/OS/OS.h>

#  include "anvill/Analyze.h"
#  include "anvill/Decl.h"
#  include "anvill/Lift.h"
#  include "anvill/Optimize.h"
#  include "anvill/Program.h"
#  include "anvill/TypeParser.h"

DECLARE_string(arch);
DECLARE_string(os);

DEFINE_string(spec, "", "Path to a JSON specification of code to decompile.");
DEFINE_string(ir_out, "", "Path to file where the LLVM IR should be saved.");
DEFINE_string(bc_out, "",
              "Path to file where the LLVM bitcode should be "
              "saved.");

namespace {

// Parse the location of a value. This applies to both parameters and
// return values.
static bool ParseValue(const remill::Arch *arch, anvill::ValueDecl &decl,
                       llvm::json::Object *obj, const char *desc) {

  auto maybe_reg = obj->getString("register");
  if (maybe_reg) {
    decl.reg = arch->RegisterByName(maybe_reg->str());
    if (!decl.reg) {
      LOG(ERROR) << "Unable to locate register '" << maybe_reg->str()
                 << "' used for storing " << desc << ".";
      return false;
    }
  }

  if (auto mem_obj = obj->getObject("memory")) {
    maybe_reg = mem_obj->getString("register");
    if (maybe_reg) {
      decl.mem_reg = arch->RegisterByName(maybe_reg->str());
      if (!decl.mem_reg) {
        LOG(ERROR) << "Unable to locate memory base register '"
                   << maybe_reg->str() << "' used for storing " << desc << ".";
        return false;
      }
    }

    auto maybe_offset = mem_obj->getInteger("offset");
    if (maybe_offset) {
      decl.mem_offset = *maybe_offset;
    }
  }

  if (decl.reg && decl.mem_reg) {
    LOG(ERROR) << "A " << desc << " cannot be resident in both a register "
               << "and a memory location.";
    return false;
  } else if (!decl.reg && !decl.mem_reg) {
    LOG(ERROR)
        << "A " << desc << " must be resident in either a register or "
        << "a memory location (defined in terms of a register and offset).";
    return false;
  }

  return true;
}

// Parse a parameter from the JSON spec. Parameters should have names,
// as that makes the bitcode slightly easier to read, but names are
// not required. They must have types, and these types should be mostly
// reflective of what you would see if you compiled C/C++ source code to
// LLVM bitcode, and inspected the type of the corresponding parameter in
// the bitcode.
static bool ParseParameter(const remill::Arch *arch, llvm::LLVMContext &context,
                           anvill::ParameterDecl &decl,
                           llvm::json::Object *obj) {

  auto maybe_name = obj->getString("name");
  if (maybe_name) {
    decl.name = maybe_name->str();
  } else {
    LOG(WARNING) << "Missing function parameter name.";
  }

  auto maybe_type_str = obj->getString("type");
  if (!maybe_type_str) {
    LOG(ERROR) << "Missing 'type' field in function parameter.";
    return false;
  }

  auto maybe_type = anvill::ParseType(context, *maybe_type_str);
  if (remill::IsError(maybe_type)) {
    LOG(ERROR) << remill::GetErrorString(maybe_type);
    return false;
  }

  decl.type = remill::GetReference(maybe_type);
  return ParseValue(arch, decl, obj, "function parameter");
}

// Parse a return value from the JSON spec.
static bool ParseReturnValue(const remill::Arch *arch,
                             llvm::LLVMContext &context,
                             anvill::ValueDecl &decl, llvm::json::Object *obj) {

  auto maybe_type_str = obj->getString("type");
  if (!maybe_type_str) {
    LOG(ERROR) << "Missing 'type' field in function return value.";
    return false;
  }

  auto maybe_type = anvill::ParseType(context, *maybe_type_str);
  if (remill::IsError(maybe_type)) {
    LOG(ERROR) << remill::GetErrorString(maybe_type);
    return false;
  }

  decl.type = remill::GetReference(maybe_type);
  return ParseValue(arch, decl, obj, "function return value");
}

// Try to unserialize function info from a JSON specification. These
// are really function prototypes / declarations, and not any isntruction
// data (that is separate, if present).
static bool ParseFunction(const remill::Arch *arch, llvm::LLVMContext &context,
                          anvill::Program &program, llvm::json::Object *obj) {

  anvill::FunctionDecl decl;

  auto maybe_ea = obj->getInteger("address");
  if (!maybe_ea) {
    LOG(ERROR) << "Missing function address in specification";
    return false;
  }

  decl.arch = arch;
  decl.address = static_cast<uint64_t>(*maybe_ea);

  if (auto params = obj->getArray("parameters")) {
    for (llvm::json::Value &maybe_param : *params) {
      if (auto param_obj = maybe_param.getAsObject()) {
        decl.params.emplace_back();
        if (!ParseParameter(arch, context, decl.params.back(), param_obj)) {
          return false;
        }
      } else {
        LOG(ERROR) << "Non-object value in 'parameters' array of "
                   << "function at address '" << std::hex << decl.address
                   << std::dec << "'";
        return false;
      }
    }
  }

  // Get the return address location.
  if (auto ret_addr = obj->getObject("return_address")) {
    if (!ParseValue(arch, decl.return_address, ret_addr, "return address")) {
      return false;
    }
  } else {
    LOG(ERROR) << "Non-present or non-object 'return_address' in function "
               << "specification at '" << std::hex << decl.address << std::dec
               << "'";
    return false;
  }

  // Parse the value of the stack pointer on exit from the function, which is
  // defined in terms of `reg + offset` for a value of a register `reg`
  // on entry to the function.
  if (auto ret_sp = obj->getObject("return_stack_pointer")) {
    auto maybe_reg = ret_sp->getString("register");
    if (maybe_reg) {
      decl.return_stack_pointer = arch->RegisterByName(maybe_reg->str());
      if (!decl.return_stack_pointer) {
        LOG(ERROR) << "Unable to locate register '" << maybe_reg->str()
                   << "' used computing the exit value of the "
                   << "stack pointer in function specification at '" << std::hex
                   << decl.address << std::dec << "'";
        return false;
      }
    } else {
      LOG(ERROR)
          << "Non-present or non-string 'register' in 'return_stack_pointer' "
          << "object of function specification at '" << std::hex << decl.address
          << std::dec << "'";
      return false;
    }

    auto maybe_offset = ret_sp->getInteger("offset");
    if (maybe_offset) {
      decl.return_stack_pointer_offset = *maybe_offset;
    }
  } else {
    LOG(ERROR)
        << "Non-present or non-object 'return_stack_pointer' in function "
        << "specification at '" << std::hex << decl.address << std::dec << "'";
    return false;
  }

  if (auto returns = obj->getArray("return_values")) {
    for (llvm::json::Value &maybe_ret : *returns) {
      if (auto ret_obj = maybe_ret.getAsObject()) {
        decl.returns.emplace_back();
        if (!ParseReturnValue(arch, context, decl.returns.back(), ret_obj)) {
          return false;
        }
      } else {
        LOG(ERROR) << "Non-object value in 'return_values' array of "
                   << "function at address '" << std::hex << decl.address
                   << std::dec << "'";
        return false;
      }
    }
  }

  if (auto maybe_is_noreturn = obj->getBoolean("is_noreturn")) {
    decl.is_noreturn = *maybe_is_noreturn;
  }

  if (auto maybe_is_variadic = obj->getBoolean("is_variadic")) {
    decl.is_variadic = *maybe_is_variadic;
  }

  if (auto maybe_cc = obj->getInteger("calling_convention")) {
    decl.calling_convention = static_cast<llvm::CallingConv::ID>(*maybe_cc);
  }

  auto err = program.DeclareFunction(decl);
  if (remill::IsError(err)) {
    LOG(ERROR) << remill::GetErrorString(err);
    return false;
  }

  return true;
}

// Try to unserialize variable information.
static bool ParseVariable(const remill::Arch *arch, llvm::LLVMContext &context,
                          anvill::Program &program, llvm::json::Object *obj) {
  anvill::GlobalVarDecl decl;

  auto maybe_ea = obj->getInteger("address");
  if (!maybe_ea) {
    LOG(ERROR) << "Missing global variable address in specification";
    return false;
  }

  decl.address = static_cast<uint64_t>(*maybe_ea);

  auto maybe_type_str = obj->getString("type");
  if (!maybe_type_str) {
    LOG(ERROR) << "Missing 'type' field in global variable.";
    return false;
  }

  auto maybe_type = anvill::ParseType(context, *maybe_type_str);
  if (remill::IsError(maybe_type)) {
    LOG(ERROR) << remill::GetErrorString(maybe_type);
    return false;
  }

  decl.type = remill::GetReference(maybe_type);
  auto err = program.DeclareVariable(decl);
  if (remill::IsError(err)) {
    LOG(ERROR) << remill::GetErrorString(err);
    return false;
  }

  return true;
}

// Parse a memory range.
static bool ParseRange(anvill::Program &program, llvm::json::Object *obj) {

  auto maybe_ea = obj->getInteger("address");
  if (!maybe_ea) {
    LOG(ERROR) << "Missing address in memory range specification";
    return false;
  }

  anvill::ByteRange range;
  range.address = static_cast<uint64_t>(*maybe_ea);

  auto perm = obj->getBoolean("is_writeable");
  if (perm) {
    range.is_writeable = *perm;
  }

  perm = obj->getBoolean("is_executable");
  if (perm) {
    range.is_executable = *perm;
  }

  auto maybe_bytes = obj->getString("data");
  if (!maybe_bytes) {
    LOG(ERROR) << "Missing byte string in memory range specification "
               << "at address '" << std::hex << range.address << std::dec
               << '.';
    return false;
  }

  const llvm::StringRef &bytes = *maybe_bytes;
  if (bytes.size() % 2) {
    LOG(ERROR) << "Length of byte string in memory range specification "
               << "at address '" << std::hex << range.address << std::dec
               << "' must have an even number of characters.";
    return false;
  }

  std::vector<uint8_t> decoded_bytes;
  decoded_bytes.reserve(bytes.size() / 2);

  // Parse out the hex-encoded byte sequence.
  for (auto i = 0ul; i < bytes.size(); i += 2) {
    char nibbles[3] = {bytes[i], bytes[i + 1], '\0'};
    char *parsed_to = nullptr;
    auto byte_val = strtol(nibbles, &parsed_to, 16);

    if (parsed_to != &(nibbles[2])) {
      LOG(ERROR) << "Invalid hex byte value '" << nibbles << "' in memory "
                 << "range specification at address '" << std::hex
                 << range.address << std::dec << "'.";
      return false;
    }

    decoded_bytes.push_back(static_cast<uint8_t>(byte_val));
  }

  range.begin = decoded_bytes.data();
  range.end = decoded_bytes.data() + decoded_bytes.size();

  auto err = program.MapRange(range);
  if (remill::IsError(err)) {
    LOG(ERROR) << remill::GetErrorString(err);
    return false;
  }

  return true;
}

// Parse the core data out of a JSON specification, and do a small
// amount of validation. A JSON spec contains the following:
//
//  - For each function:
//    - Function name (if any)
//    - Address.
//    - For each argument:
//    - - Argument name
//    - - Location specifier, which is a register name or a stack pointer displacement.
//    - - Type.
//    - For each return value
//    - - Location specifier
//    - - Type.
//
//  - For each global variable:
//    - Variable name (if any)
//    - Type.
//    - Address.
//
//  - For each memory range:
//    - Starting address. No alignment restrictions apply.
//    - Permissions (is_readable, is_writeable, is_executable).
//    - Data (hex-encoded byte string).
static bool ParseSpec(const remill::Arch *arch, llvm::LLVMContext &context,
                      anvill::Program &program, llvm::json::Object *spec) {

  auto num_funcs = 0;
  if (auto funcs = spec->getArray("functions")) {
    for (llvm::json::Value &func : *funcs) {
      if (auto func_obj = func.getAsObject()) {
        if (!ParseFunction(arch, context, program, func_obj)) {
          return false;
        } else {
          ++num_funcs;
        }
      } else {
        LOG(ERROR) << "Non-JSON object in 'functions' array of spec file '"
                   << FLAGS_spec << "'";
        return false;
      }
    }
  } else if (spec->find("functions") != spec->end()) {
    LOG(ERROR) << "Non-JSON array value for 'functions' in spec file '"
               << FLAGS_spec << "'";
    return false;
  }

  if (auto vars = spec->getArray("variables")) {
    for (llvm::json::Value &var : *vars) {
      if (auto var_obj = var.getAsObject()) {
        if (!ParseVariable(arch, context, program, var_obj)) {
          return false;
        }
      } else {
        LOG(ERROR) << "Non-JSON object in 'variables' array of spec file '"
                   << FLAGS_spec << "'";
        return false;
      }
    }
  } else if (spec->find("variables") != spec->end()) {
    LOG(ERROR) << "Non-JSON array value for 'variables' in spec file '"
               << FLAGS_spec << "'";
    return false;
  }

  if (auto ranges = spec->getArray("memory")) {
    for (llvm::json::Value &range : *ranges) {
      if (auto range_obj = range.getAsObject()) {
        if (!ParseRange(program, range_obj)) {
          return false;
        }
      } else {
        LOG(ERROR) << "Non-JSON object in 'bytes' array of spec file '"
                   << FLAGS_spec << "'";
        return false;
      }
    }
  } else if (spec->find("memory") != spec->end()) {
    LOG(ERROR) << "Non-JSON array value for 'memory' in spec file '"
               << FLAGS_spec << "'";
    return false;
  }

  if (auto symbols = spec->getArray("symbols")) {
    for (llvm::json::Value &maybe_ea_name : *symbols) {
      if (auto ea_name = maybe_ea_name.getAsArray(); ea_name) {
        if (ea_name->size() != 2) {
          LOG(ERROR) << "Symbol entry doesn't have two values in spec file '"
                     << FLAGS_spec << "'";
          return false;
        }
        auto &maybe_ea = ea_name->operator[](0);
        auto &maybe_name = ea_name->operator[](1);

        if (auto ea = maybe_ea.getAsInteger(); ea) {
          if (auto name = maybe_name.getAsString(); name) {
            program.AddNameToAddress(name->str(),
                                     static_cast<uint64_t>(ea.getValue()));
          } else {
            LOG(ERROR)
                << "Second value in symbol entry must be a string in spec file '"
                << FLAGS_spec << "'";
            return false;
          }
        } else {
          LOG(ERROR)
              << "First value in symbol entry must be an integer in spec file '"
              << FLAGS_spec << "'";
          return false;
        }
      } else {
        LOG(ERROR)
            << "Expected array entries inside of 'symbols' array in spec file '"
            << FLAGS_spec << "'";
        return false;
      }
    }
  } else if (spec->find("symbols") != spec->end()) {
    LOG(ERROR) << "Non-JSON array value for 'symbols' in spec file '"
               << FLAGS_spec << "'";
    return false;
  }

  return true;
}

}  // namespace

int main(int argc, char *argv[]) {
  SetVersion();
  google::ParseCommandLineFlags(&argc, &argv, true);
  google::InitGoogleLogging(argv[0]);

  if (FLAGS_spec.empty()) {
    LOG(ERROR)
        << "Please specify a path to a JSON specification file in --spec.";
    return EXIT_FAILURE;
  }

  if (FLAGS_spec == "/dev/stdin") {
    FLAGS_spec = "-";
  }

  auto maybe_buff = llvm::MemoryBuffer::getFileOrSTDIN(FLAGS_spec);
  if (remill::IsError(maybe_buff)) {
    LOG(ERROR) << "Unable to read JSON spec file '" << FLAGS_spec
               << "': " << remill::GetErrorString(maybe_buff);
    return EXIT_FAILURE;
  }

  const auto &buff = remill::GetReference(maybe_buff);
  auto maybe_json = llvm::json::parse(buff->getBuffer());
  if (remill::IsError(maybe_json)) {
    LOG(ERROR) << "Unable to parse JSON spec file '" << FLAGS_spec
               << "': " << remill::GetErrorString(maybe_json);
    return EXIT_FAILURE;
  }

  auto &json = remill::GetReference(maybe_json);
  const auto spec = json.getAsObject();
  if (!spec) {
    LOG(ERROR) << "JSON spec file '" << FLAGS_spec
               << "' must contain a single object.";
    return EXIT_FAILURE;
  }

  // Take the architecture and OS names out of the JSON spec, and
  // fall back on the command-line flags if those are missing.
  auto maybe_arch = spec->getString("arch");
  auto arch_str = FLAGS_arch;
  if (maybe_arch) {
    arch_str = maybe_arch->str();
  }

  auto maybe_os = spec->getString("os");
  auto os_str = FLAGS_os;
  if (maybe_os) {
    os_str = maybe_os->str();
  }

  const auto arch_name = remill::GetArchName(arch_str);
  const auto os_name = remill::GetOSName(os_str);

  llvm::LLVMContext context;
  const auto arch = remill::Arch::Build(&context, os_name, arch_name);
  if (!arch) {
    return EXIT_FAILURE;
  }

  // NOTE(pag): This needs to come first, unfortunately, as the
  //            only way for `arch` to learn about the organization
  //            of the state structure and its named registers is
  //            by analyzing a module, and this is done in `PrepareModule`,
  //            which is called by `LoadArchSemantics`.
  std::unique_ptr<llvm::Module> semantics(remill::LoadArchSemantics(arch));
  remill::IntrinsicTable intrinsics(semantics);

  anvill::Program program;
  if (!ParseSpec(arch.get(), context, program, spec)) {
    return EXIT_FAILURE;
  }

  std::unordered_map<uint64_t, llvm::GlobalVariable *> global_vars;
  std::unordered_map<uint64_t, llvm::Function *> lift_targets;

  auto trace_manager = anvill::TraceManager::Create(*semantics, program);

  remill::InstructionLifter inst_lifter(arch, intrinsics);
  remill::TraceLifter trace_lifter(inst_lifter, *trace_manager);

  program.ForEachFunction([&](const anvill::FunctionDecl *decl) {
    auto byte = program.FindByte(decl->address);
    if (byte.IsExecutable()) {
      trace_lifter.Lift(byte.Address());
    }
    return true;
  });

  // Optimize the module, but with a particular focus on only the functions
  // that we actually lifted.
  anvill::OptimizeModule(arch.get(), program, *semantics);

  program.ForEachVariable([&](const anvill::GlobalVarDecl *decl) {
    std::stringstream ss;
    ss << "data_" << std::hex << decl->address;
    global_vars[decl->address] = decl->DeclareInModule(ss.str(), *semantics);
    return true;
  });

  anvill::RecoverMemoryAccesses(program, *semantics);

  //  anvill::OptimizeModule(arch.get(), program, dest_module);

  int ret = EXIT_SUCCESS;

  if (!FLAGS_ir_out.empty()) {
    if (!remill::StoreModuleIRToFile(semantics.get(), FLAGS_ir_out, true)) {
      LOG(ERROR) << "Could not save LLVM IR to " << FLAGS_ir_out;
      ret = EXIT_FAILURE;
    }
  }
  if (!FLAGS_bc_out.empty()) {
    if (!remill::StoreModuleToFile(semantics.get(), FLAGS_bc_out, true)) {
      LOG(ERROR) << "Could not save LLVM bitcode to " << FLAGS_bc_out;
      ret = EXIT_FAILURE;
    }
  }

  return ret;
}

#else
int main(int argc, char *argv[]) {
  SetVersion();
  google::ParseCommandLineFlags(&argc, &argv, true);
  std::cerr << "LLVM JSON API is not available in this version of LLVM\n";
  return EXIT_FAILURE;
}
#endif<|MERGE_RESOLUTION|>--- conflicted
+++ resolved
@@ -54,10 +54,7 @@
 
 #if __has_include(<llvm/Support/JSON.h>)
 
-<<<<<<< HEAD
 #  include <gflags/gflags.h>
-=======
->>>>>>> ef378d8e
 #  include <glog/logging.h>
 #  include <llvm/IR/LLVMContext.h>
 #  include <llvm/IR/Module.h>
