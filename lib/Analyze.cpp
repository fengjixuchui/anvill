/*
 * Copyright (c) 2019 Trail of Bits, Inc.
 *
 * This program is free software: you can redistribute it and/or modify
 * it under the terms of the GNU Affero General Public License as
 * published by the Free Software Foundation, either version 3 of the
 * License, or (at your option) any later version.
 *
 * This program is distributed in the hope that it will be useful,
 * but WITHOUT ANY WARRANTY; without even the implied warranty of
 * MERCHANTABILITY or FITNESS FOR A PARTICULAR PURPOSE.  See the
 * GNU Affero General Public License for more details.
 *
 * You should have received a copy of the GNU Affero General Public License
 * along with this program.  If not, see <http://www.gnu.org/licenses/>.
 */

#include "anvill/Analyze.h"

#include <glog/logging.h>

#include <map>
#include <set>
#include <unordered_map>
#include <unordered_set>
#include <vector>

#include <llvm/IR/BasicBlock.h>
#include <llvm/IR/Constants.h>
#include <llvm/IR/DataLayout.h>
#include <llvm/IR/DerivedTypes.h>
#include <llvm/IR/Function.h>
#include <llvm/IR/Instruction.h>
#include <llvm/IR/Instructions.h>
#include <llvm/IR/IRBuilder.h>
#include <llvm/IR/Module.h>
#include <llvm/IR/Type.h>
#include <llvm/Transforms/Scalar.h>
#include <llvm/Transforms/Utils.h>
#include <llvm/Transforms/Utils/Local.h>

#include <remill/BC/Optimizer.h>
#include <remill/BC/Util.h>

#include "anvill/Decl.h"
#include "anvill/Program.h"

namespace anvill {
namespace {

struct Cell {
  llvm::Function *containing_func{nullptr};
  llvm::Type *type{nullptr};
  llvm::User *user{nullptr};
  llvm::ConstantInt *address_val{nullptr};
  uint64_t address_const{0};
  unsigned size{0};
  bool is_load{false};
  bool is_store{false};
  bool is_volatile{false};
  bool is_atomic{false};
};

static void UnfoldConstantExpressions(llvm::Instruction *inst);

// Unfold constant expressions by expanding them into their relevant
// instructions inline in the original module. This lets us deal uniformly
// in terms of instructions.
static void UnfoldConstantExpressions(llvm::Instruction *inst,
                                      llvm::Use &use) {
  const auto val = use.get();
  if (auto ce = llvm::dyn_cast<llvm::ConstantExpr>(val)) {
    const auto ce_inst = ce->getAsInstruction();
    ce_inst->insertBefore(inst);
    UnfoldConstantExpressions(ce_inst);
    use.set(ce_inst);
  }
}

// Looks for any constant expressions in the operands of `inst` and unfolds
// them into other instructions in the same block.
void UnfoldConstantExpressions(llvm::Instruction *inst) {
  for (auto &use : inst->operands()) {
    UnfoldConstantExpressions(inst, use);
  }
  if (llvm::CallInst *call = llvm::dyn_cast<llvm::CallInst>(inst)) {
    for (llvm::Use &use : call->arg_operands()) {
      UnfoldConstantExpressions(inst, use);
    }
  }
}

// Expand a type into `out_types`, so that we can iterate over the elements
// more easily.
static void FlattenTypeInto(llvm::Type *type,
                            std::vector<llvm::Type *> &out_types) {

  if (auto arr_type = llvm::dyn_cast<llvm::ArrayType>(type)) {
    const auto elem_type = arr_type->getArrayElementType();
    const auto num_elems = arr_type->getArrayNumElements();
    for (auto i = 0U; i < num_elems; ++i) {
      FlattenTypeInto(elem_type, out_types);
    }

  } else if (auto rec_type = llvm::dyn_cast<llvm::StructType>(type)) {
    for (auto elem_type : rec_type->elements()) {
      FlattenTypeInto(elem_type, out_types);
    }

  } else if (auto vec_type = llvm::dyn_cast<llvm::VectorType>(type)) {
    const auto elem_type = vec_type->getVectorElementType();
    const auto num_elems = vec_type->getVectorNumElements();
    for (auto i = 0U; i < num_elems; ++i) {
      FlattenTypeInto(elem_type, out_types);
    }

  } else {
    out_types.push_back(type);
  }
}

// Recursively scans through llvm Values and tries to find uses of
// constant integers. The use case of this is to find uses of
// stack variables and global variables.
static void FindConstantBases(
    llvm::User *user,
    llvm::Value *val,
    std::unordered_map<llvm::User *, std::vector<llvm::ConstantInt *>> &bases,
    std::set<std::pair<llvm::User *, llvm::Value *>> &seen) {

  auto seen_size = seen.size();
  seen.emplace(user, val);
  if (seen_size == seen.size()) {
    return;
  }

  if (auto const_val = llvm::dyn_cast<llvm::ConstantInt>(val)) {
    bases[user].push_back(const_val);

  } else if (auto inst = llvm::dyn_cast<llvm::Instruction>(val)) {
    switch (inst->getOpcode()) {
      case llvm::Instruction::PHI: {
        auto node = llvm::dyn_cast<llvm::PHINode>(inst);
        for (const auto &operand : node->incoming_values()) {
          FindConstantBases(node, operand.get(), bases, seen);
        }
        break;
      }
      case llvm::Instruction::GetElementPtr:
      case llvm::Instruction::BitCast:
      case llvm::Instruction::IntToPtr:
      case llvm::Instruction::PtrToInt:
      case llvm::Instruction::ZExt:
      case llvm::Instruction::SExt:
        FindConstantBases(inst, inst->getOperand(0), bases, seen);
        break;
      case llvm::Instruction::Sub:
      case llvm::Instruction::Add:
        FindConstantBases(inst, inst->getOperand(0), bases, seen);
        break;

      // TODO(pag): Think through `Add`, `And`, and `Or` more.

//      case llvm::Instruction::Add:
//      case llvm::Instruction::And:
//      case llvm::Instruction::Or: {
//        auto lhs = inst->getOperand(0);
//        auto rhs = inst->getOperand(1);
//      }
//
//        FindConstantBases(inst, inst->getOperand(0), bases, seen);
//        FindConstantBases(inst, , bases, seen);
//        break;
      default:
        break;
    }
  }
}

// Get the type that is the source of `val`.
//
// NOTE(pag): `val` is an integer or float type.
static llvm::Type *GetUpstreamType(llvm::Value *val) {
  if (auto bc_inst = llvm::dyn_cast<llvm::BitCastInst>(val)) {
    return GetUpstreamType(bc_inst->getOperand(0));

  } else if (auto ptr_inst = llvm::dyn_cast<llvm::PtrToIntInst>(val)) {
    return ptr_inst->getOperand(0)->getType();

  } else {
    return val->getType();
  }
}

// Get the type that `val` ends up being converted to.
//
// NOTE(pag): `val` in an integer or floating point type.
static llvm::Type *GetDownstreamType(llvm::Value *val) {
  for (auto &use : val->uses()) {
    auto down_val = use.get();
    if (llvm::isa<llvm::BitCastInst>(down_val) ||
        llvm::isa<llvm::IntToPtrInst>(down_val)) {
      return GetDownstreamType(down_val);
    }
  }
  return val->getType();
}

// Get the type that is the source of `val`.
//
// NOTE(pag): `val` is a pointer type.
static llvm::Type *GetUpstreamTypeFromPointer(llvm::Value *val) {
  auto stripped = val->stripPointerCasts();
  return GetDownstreamType(stripped);
}

// Locate references to memory locations.
static void FindMemoryReferences(
    const Program &program, llvm::Function &func,
    llvm::SmallPtrSetImpl<llvm::Type* > &size_checked,
    std::vector<Cell> &stack_cells, std::vector<Cell> &global_cells) {

  llvm::DataLayout dl(func.getParent());

  std::vector<llvm::CallInst *> calls;
  std::unordered_map<llvm::User *, std::vector<llvm::ConstantInt *>> user_bases;
  std::set<std::pair<llvm::User *, llvm::Value *>> seen;

  for (auto &block : func) {
    for (auto &inst : block) {

      Cell cell;
      cell.containing_func = &func;

      llvm::Value *address_val = nullptr;

      // We need to make sure that we can replace constants with
      // allocas (or GEPs into them) casted to integers. This won't
      // be possibly if the constants we find are inside of constant
      // expressions.
      UnfoldConstantExpressions(&inst);

      if (auto call_inst = llvm::dyn_cast<llvm::CallInst>(&inst)) {

        const auto intrinsic = call_inst->getCalledFunction();
        if (!intrinsic) {
          continue;
        }

        auto name = intrinsic->getName();
        if (!name.startswith("__remill")) {
          calls.push_back(call_inst);
          continue;
        }

        // Loads.
        if (name.startswith("__remill_read_memory_")) {
          cell.is_load = true;
          cell.type = GetDownstreamType(call_inst);

        // Stores.
        } else if (name.startswith("__remill_write_memory_")) {
          cell.is_store = true;
          cell.type = GetUpstreamType(call_inst->getArgOperand(2));

        // Compare-and-swap.
        } else if (name.startswith("__remill_compare_exchange_")) {
          cell.is_load = true;
          cell.is_store = true;
          cell.is_atomic = true;
          cell.type = GetUpstreamType(call_inst->getArgOperand(3));

        // Fetch-and-update.
        } else if (name.startswith("__remill_fetch_and_")) {
          cell.is_load = true;
          cell.is_store = true;
          cell.is_atomic = true;
          cell.type = GetUpstreamTypeFromPointer(
              call_inst->getArgOperand(2));

        // Loads from memory mapped I/O.
        } else if (name.startswith("__remill_read_io_port_")) {
          cell.is_load = true;
          cell.is_volatile = true;
          cell.type = GetDownstreamType(call_inst);

        // Stores to memory mapped I/O.
        } else if (name.startswith("__remill_write_io_port_")) {
          cell.is_store = true;
          cell.is_volatile = true;
          cell.type = GetUpstreamType(call_inst->getArgOperand(2));

        } else {
          continue;
        }

        address_val = call_inst->getArgOperand(1);

      // Integer to pointer cast.
      } else if (auto ptr_inst = llvm::dyn_cast<llvm::IntToPtrInst>(&inst)) {
        address_val = ptr_inst->getOperand(0);
        cell.type = ptr_inst->getType()->getPointerElementType();

      // Bitcast.
      } else if (auto bitcast_inst = llvm::dyn_cast<llvm::BitCastInst>(&inst)) {
        if (bitcast_inst->getType()->isPointerTy()) {
          address_val = bitcast_inst->stripPointerCasts();
          cell.type = GetUpstreamType(bitcast_inst);

        } else {
          continue;
        }

      // TODO(pag): GEPs, others?
      } else {
        continue;
      }
      if (cell.type->isFunctionTy()) {
        cell.size = dl.getPointerSize(0);

      } else {
        CHECK(cell.type->isSized(&size_checked))
                << "Unable to determine size of type: "
                << remill::LLVMThingToString(cell.type);

        cell.size = static_cast<unsigned>(dl.getTypeAllocSize(cell.type));
      }

      user_bases.clear();
      seen.clear();
      FindConstantBases(&inst, address_val, user_bases, seen);

      for (auto &user_base_list : user_bases) {
        cell.user = user_base_list.first;
        for (auto base : user_base_list.second) {
          cell.address_val = base;
          cell.address_const = base->getZExtValue();
          auto byte = program.FindByte(cell.address_const);
          if (byte.IsStack()) {
            stack_cells.push_back(cell);
          } else {
            global_cells.push_back(cell);
          }
        }
      }
    }
  }

  // There may be calls to other functions, and the arguments might have
  // constant expression pointer casts or other stuff, so lets go inspect
  // those.
  for (auto call_inst : calls) {
    for (auto &arg : call_inst->arg_operands()) {
      const auto val = arg.get();
      if (!val->getType()->isPointerTy()) {
        continue;
      }

      Cell cell;
      cell.containing_func = &func;
      cell.type = val->getType()->getPointerElementType();
      if (cell.type->isFunctionTy()) {
        cell.size = dl.getPointerSize(0);
      } else {
        CHECK(cell.type->isSized(&size_checked))
                << "Unable to determine size of type: "
                << remill::LLVMThingToString(cell.type);

        cell.size = static_cast<unsigned>(dl.getTypeAllocSize(cell.type));
      }

      user_bases.clear();
      seen.clear();

      FindConstantBases(call_inst, val, user_bases, seen);
      for (auto &user_base_list : user_bases) {
        cell.user = user_base_list.first;
        for (auto base : user_base_list.second) {
          cell.address_val = base;
          cell.address_const = base->getZExtValue();

          auto byte = program.FindByte(cell.address_const);
          if (byte.IsStack()) {
            stack_cells.push_back(cell);
          } else {
            global_cells.push_back(cell);
          }
        }
      }
    }
  }
}

// Replace a memory barrier intrinsic.
//
// TODO(pag): Consider calling something real.
static void ReplaceBarrier(
    llvm::Module &module, const char *name) {
  auto func = module.getFunction(name);
  if (!func) {
    return;
  }

  CHECK(func->isDeclaration())
      << "Cannot lower already implemented memory intrinsic " << name;

  auto callers = remill::CallersOf(func);
  for (auto call_inst : callers) {
    auto mem_ptr = call_inst->getArgOperand(0);
    call_inst->replaceAllUsesWith(mem_ptr);
    call_inst->eraseFromParent();
  }
}

// Lower a memory read intrinsic into a `load` instruction.
static void ReplaceMemReadOp(
    llvm::Module &module, const char *name, llvm::Type *val_type,
    std::unordered_set<llvm::Value *> &pointers) {
  auto func = module.getFunction(name);
  if (!func) {
    return;
  }

  CHECK(func->isDeclaration())
      << "Cannot lower already implemented memory intrinsic " << name;

  auto callers = remill::CallersOf(func);
  for (auto call_inst : callers) {
    auto addr = call_inst->getArgOperand(1);

    llvm::IRBuilder<> ir(call_inst);
    llvm::Value *ptr = nullptr;
    if (auto as_int = llvm::dyn_cast<llvm::PtrToIntInst>(addr)) {
      pointers.insert(as_int->getPointerOperand());
      ptr = ir.CreateBitCast(
          as_int->getPointerOperand(),
          llvm::PointerType::get(val_type, as_int->getPointerAddressSpace()));

    } else {
      ptr = ir.CreateIntToPtr(addr, llvm::PointerType::get(val_type, 0));
    }

    pointers.insert(ptr);

    llvm::Value *val = ir.CreateLoad(ptr);
    if (val_type->isX86_FP80Ty()) {
      val = ir.CreateFPTrunc(val, func->getReturnType());
    }
    call_inst->replaceAllUsesWith(val);
  }
  for (auto call_inst : callers) {
    call_inst->eraseFromParent();
  }
}

// Lower a memory write intrinsic into a `store` instruction.
static void ReplaceMemWriteOp(
    llvm::Module &module, const char *name, llvm::Type *val_type,
    std::unordered_set<llvm::Value *> &pointers) {
  auto func = module.getFunction(name);
  if (!func) {
    return;
  }

  CHECK(func->isDeclaration())
          << "Cannot lower already implemented memory intrinsic " << name;

  auto callers = remill::CallersOf(func);

  for (auto call_inst : callers) {
    auto mem_ptr = call_inst->getArgOperand(0);
    auto addr = call_inst->getArgOperand(1);
    auto val = call_inst->getArgOperand(2);

    llvm::IRBuilder<> ir(call_inst);

    llvm::Value *ptr = nullptr;
    if (auto as_int = llvm::dyn_cast<llvm::PtrToIntInst>(addr)) {
      pointers.insert(as_int->getPointerOperand());
      ptr = ir.CreateBitCast(
          as_int->getPointerOperand(),
          llvm::PointerType::get(val_type, as_int->getPointerAddressSpace()));
    } else {
      ptr = ir.CreateIntToPtr(addr, llvm::PointerType::get(val_type, 0));
    }

    pointers.insert(ptr);

    if (val_type->isX86_FP80Ty()) {
      val = ir.CreateFPExt(val, val_type);
    }

    ir.CreateStore(val, ptr);
    call_inst->replaceAllUsesWith(mem_ptr);
  }
  for (auto call_inst : callers) {
    call_inst->eraseFromParent();
  }
}

static void LowerMemOps(llvm::Module &module,
                        std::unordered_set<llvm::Value *> &pointers) {
  auto &context = module.getContext();

  ReplaceMemReadOp(module, "__remill_read_memory_8",
                   llvm::Type::getInt8Ty(context), pointers);
  ReplaceMemReadOp(module, "__remill_read_memory_16",
                   llvm::Type::getInt16Ty(context), pointers);
  ReplaceMemReadOp(module, "__remill_read_memory_32",
                   llvm::Type::getInt32Ty(context), pointers);
  ReplaceMemReadOp(module, "__remill_read_memory_64",
                   llvm::Type::getInt64Ty(context), pointers);
  ReplaceMemReadOp(module, "__remill_read_memory_f32",
                   llvm::Type::getFloatTy(context), pointers);
  ReplaceMemReadOp(module, "__remill_read_memory_f64",
                   llvm::Type::getDoubleTy(context), pointers);

  ReplaceMemWriteOp(module, "__remill_write_memory_8",
                    llvm::Type::getInt8Ty(context), pointers);
  ReplaceMemWriteOp(module, "__remill_write_memory_16",
                    llvm::Type::getInt16Ty(context), pointers);
  ReplaceMemWriteOp(module, "__remill_write_memory_32",
                    llvm::Type::getInt32Ty(context), pointers);
  ReplaceMemWriteOp(module, "__remill_write_memory_64",
                    llvm::Type::getInt64Ty(context), pointers);
  ReplaceMemWriteOp(module, "__remill_write_memory_f32",
                    llvm::Type::getFloatTy(context), pointers);
  ReplaceMemWriteOp(module, "__remill_write_memory_f64",
                    llvm::Type::getDoubleTy(context), pointers);

  ReplaceMemReadOp(module, "__remill_read_memory_f80",
                   llvm::Type::getX86_FP80Ty(context), pointers);
  ReplaceMemWriteOp(module, "__remill_write_memory_f80",
                    llvm::Type::getX86_FP80Ty(context), pointers);

  ReplaceBarrier(module, "__remill_barrier_load_load");
  ReplaceBarrier(module, "__remill_barrier_load_store");
  ReplaceBarrier(module, "__remill_barrier_store_load");
  ReplaceBarrier(module, "__remill_barrier_store_store");
  ReplaceBarrier(module, "__remill_barrier_atomic_begin");
  ReplaceBarrier(module, "__remill_barrier_atomic_end");
}

// Build up a list of indexes into `type` to get as near as possible to
// `remainder`, which should always be less than the size of `type`. Returns
// the difference between what we indexed to and `remainder`.
static uint64_t GetIndexesInto(
    const llvm::DataLayout &dl, llvm::Type *type,
    std::vector<llvm::Value *> &indexes, uint64_t remainder) {
  uint64_t offset = 0;
  auto index_type = indexes[0]->getType();

  if (auto arr_type = llvm::dyn_cast<llvm::ArrayType>(type)) {
    const auto elem_type = arr_type->getArrayElementType();
    const auto num_elems = arr_type->getArrayNumElements();
    const auto elem_size = dl.getTypeAllocSize(elem_type);
    auto i = 0U;
    for (; i < num_elems && (offset + elem_size) <= remainder; ++i) {
      offset += elem_size;
    }

    indexes.push_back(llvm::ConstantInt::get(index_type, i));
    return GetIndexesInto(dl, elem_type, indexes, remainder - offset);

  } else if (auto vec_type = llvm::dyn_cast<llvm::VectorType>(type)) {
    const auto elem_type = vec_type->getVectorElementType();
    const auto num_elems = vec_type->getVectorNumElements();
    const auto elem_size = dl.getTypeAllocSize(elem_type);
    auto i = 0U;
    for (; i < num_elems && (offset + elem_size) <= remainder; ++i) {
      offset += elem_size;
    }

    indexes.push_back(llvm::ConstantInt::get(index_type, i));
    return GetIndexesInto(dl, elem_type, indexes, remainder - offset);

  } else if (auto rec_type = llvm::dyn_cast<llvm::StructType>(type)) {
    auto i = 0U;
    for (auto elem_type : rec_type->elements()) {
      auto elem_size = dl.getTypeAllocSize(elem_type);
      if ((offset + elem_size) <= remainder) {
        ++i;
        offset += elem_size;
      } else {
        indexes.push_back(llvm::ConstantInt::get(index_type, i));
        return GetIndexesInto(dl, elem_type, indexes,
                              remainder - offset);
      }
    }

    LOG(FATAL)
        << "Fell off the end of " << remill::LLVMThingToString(rec_type);

  } else {
    return remainder;
  }
}

// Recover stack memory accesses. Each of the `Cell`s in `cells` is some use
// of an integral memory address that falls in the range of our fake stack, and
// we want replace them with a pointer into an `alloca`d stack. We need to look
// at the accesses to the stack and do our best to create a structure type that
// represents the stack frame itself.
static void RecoverStackMemoryAccesses(
    const Program &program, llvm::Function *func,
    const std::vector<Cell> &cells,
    std::unordered_set<llvm::Value *> &pointers) {

  auto sp = program.InitialStackPointer();
  if (!sp) {
    LOG(FATAL) << "Found invalid initial stack pointer";
  }

  auto &context = func->getContext();
  auto i8_type = llvm::Type::getInt8Ty(context);
  auto i8_ptr_type = llvm::PointerType::get(i8_type, 0);
  auto i32_type = llvm::Type::getInt32Ty(context);

  uint64_t min_stack_address = *sp;
  uint64_t max_stack_address = min_stack_address;

  for (const auto &cell : cells) {
    min_stack_address = std::min(min_stack_address, cell.address_const);
    max_stack_address = std::max(max_stack_address,
                                 cell.address_const + cell.size);
  }

  // NOTE(pag): This is based off of the amd64 ABI redzone, and
  //            hopefully represents an appropriate redzone size.
  //
  //            Consider having additional info in the `FunctionDecl`
  //            for either frame size or redzone size.
  uint64_t running_addr = min_stack_address - 128;
  std::vector<llvm::Type *> types;

  for (const auto &cell : cells) {
    if (running_addr < cell.address_const) {
      auto padding_bytes = cell.address_const - running_addr;
      types.push_back(llvm::ArrayType::get(i8_type, padding_bytes));
      running_addr = cell.address_const;

      // NOTE(pag): This assumes downward stack growth.
    } else if (running_addr > cell.address_const) {
      LOG(ERROR)
          << "SKIPPING " << std::hex << " " << cell.address_const << std::dec
          << " " << remill::LLVMThingToString(cell.type) << " size "
          << cell.size;
      continue;
    }

    types.push_back(cell.type);
    running_addr -= cell.size;
  }

  llvm::IRBuilder<> ir(&(func->getEntryBlock().front()));
  std::stringstream frame_ss;
  const auto frame_type = llvm::StructType::create(
      context, types, func->getName().str() + ".frame_type", false);
  const auto frame = ir.CreateAlloca(frame_type);
  llvm::Value *i8_frame = nullptr;

  pointers.insert(frame);
  std::unordered_map<uint64_t, llvm::Value *> offset_cache;

  for (const auto &cell : cells) {
    for (auto &use : cell.address_val->uses()) {
      if (use.getUser() != cell.user) {
        continue;
      }

      auto &gep = offset_cache[cell.address_const];
      if (!gep) {
        llvm::Value *indexes[] = {
            llvm::ConstantInt::get(
                i32_type, cell.address_const - min_stack_address)
        };

        if (!i8_frame) {
          i8_frame = ir.CreateBitCast(frame, i8_ptr_type);
          pointers.insert(i8_frame);
        }

        gep = ir.CreateInBoundsGEP(i8_type, i8_frame, indexes);
        pointers.insert(gep);
      }

      use.set(ir.CreatePtrToInt(gep, cell.address_val->getType()));
    }
  }
}

// Try to partition what we know about memory into global variables, and then
// add them to `nearby` as new globals.
//
// Returns a new value for `max_var_size`, which represents the size of the
// largest declared/defined global variable.
size_t DeclareMissingGlobals(
    llvm::Module &module, std::vector<Cell> &global_cells,
    std::map<uint64_t, llvm::GlobalValue *> &nearby, size_t max_var_size) {

  llvm::DataLayout dl(&module);
  auto &context = module.getContext();

  auto cell_it = global_cells.begin();
  while (cell_it != global_cells.end()) {

    std::vector<llvm::Type *> types;
    types.push_back(cell_it->type);

    const auto addr = cell_it->address_const;
    auto next_addr = addr + cell_it->size;
    auto is_packed = false;
    ++cell_it;

    while (cell_it != global_cells.end()) {

      // Next cell is covered in this cell.
      if (cell_it->address_const < next_addr) {
        auto maybe_next_addr = cell_it->address_const + cell_it->size;

        // Ugh, it actually straddles this cell, add in some padding.
        for (; next_addr < maybe_next_addr; ++next_addr) {
          types.push_back(llvm::Type::getInt8Ty(context));
          is_packed = true;
        }

        ++cell_it;
        continue;

        // Next cell is adjacent to this cell, extend us.
      } else if (cell_it->address_const == next_addr) {
        next_addr += next_addr + cell_it->size;
        types.push_back(cell_it->type);
        ++cell_it;
        continue;

        // There is a gap, we have the end of a global variable.
      } else {
        break;
      }
    }

    std::stringstream ss;
    ss << "data_" << std::hex << addr;

    auto global_type = llvm::StructType::create(
        context, types, ss.str() + ".type", is_packed);
    auto global_size = dl.getTypeAllocSize(global_type);
    auto &global = nearby[addr];

    if (global_size > max_var_size) {
      max_var_size = global_size;
    }

    if (auto existing_global = llvm::dyn_cast_or_null<llvm::GlobalVariable>(global)) {
      if (dl.getTypeAllocSize(existing_global->getValueType()) < global_size) {
        auto name = existing_global->getName();
        LOG(WARNING)
            << "Found overlapping global variables '" << ss.str()
            << "' and '" << name.str() << "'";

        // TODO(pag): Make `existing_global` and alias of `global`.
        existing_global->eraseFromParent();
        global->setName(name);
      }

    } else {
      global = new llvm::GlobalVariable(
          module, global_type, false, llvm::GlobalValue::ExternalLinkage,
          nullptr, ss.str());
    }
  }

  return max_var_size;
}

// Recover uses of global variables.
static void RecoverGlobalVariableAccesses(
    llvm::DataLayout &dl, std::vector<Cell> &global_cells,
    std::map<uint64_t, llvm::GlobalValue *> &nearby,
    size_t max_var_size) {

  for (auto &cell : global_cells) {
    if (!max_var_size) {
      break;  // No global variables.
    }

    llvm::IRBuilder<> ir(&(cell.containing_func->getEntryBlock().front()));

    for (auto &use : cell.address_val->uses()) {
      if (use.getUser() != cell.user) {
        continue;
      }

      // Best case, perfect match against something we have.
      if (nearby.count(cell.address_const)) {
        use.set(ir.CreatePtrToInt(
            nearby[cell.address_const], cell.address_val->getType()));

        // Go try to find the one containing this cell.
      } else {
        uint64_t min_scan = 0;
        if (cell.address_const > max_var_size) {
          min_scan = cell.address_const - max_var_size + 1;
        }

        // Search around for the closest global variable.
        for (auto a = min_scan; a < cell.address_const; ++a) {
          auto near_a_it = nearby.find(a);
          if (near_a_it == nearby.end()) {
            continue;
          }

          // Don't let us find nearby functions, displacing a bitcode function
          // doesn't make sense.
          auto near_a = llvm::dyn_cast<llvm::GlobalVariable>(
              near_a_it->second);
          if (!near_a) {
            continue;
          }

          auto near_a_type = near_a->getValueType();
          auto near_a_size = dl.getTypeAllocSize(near_a_type);

          // The global doesn't include our cell.
          if ((a + near_a_size) < cell.address_const) {
            continue;
          }

          const auto addr_type = cell.address_val->getType();
          use.set(ir.CreateAdd(
              ir.CreatePtrToInt(near_a, addr_type),
              llvm::ConstantInt::get(
                  addr_type, cell.address_const - a, false)));
          break;
        }
      }
    }
  }
}

// Given a pointer `ptr`, look through its uses and see if it is casted to
// and integer and then used in an addition instruction. We then try to replace
// that pattern with a mix of GEPs and bitcasts.
static bool TransformPattern_PTI_Add(
    llvm::DataLayout &dl, llvm::Value *ptr,
    std::vector<llvm::Instruction *> &to_remove) {
  auto changed = false;
  auto type = ptr->getType()->getPointerElementType();
  auto &context = type->getContext();
  auto i32_type = llvm::Type::getInt32Ty(context);
  auto size = dl.getTypeAllocSize(type);
  std::vector<llvm::Value *> indexes;

  for (auto &use : ptr->uses()) {
    const auto ptr_to_int = llvm::dyn_cast<llvm::PtrToIntOperator>(use.getUser());
    if (!ptr_to_int) {
      continue;
    }

    auto addr_type = ptr_to_int->getType();

    for (auto &pti_use : ptr_to_int->uses()) {
      const auto add = llvm::dyn_cast<llvm::AddOperator>(pti_use.getUser());
      if (!add) {
        continue;
      }
      if (!add->hasNUsesOrMore(1)) {
        return false;
      }

      llvm::Value *disp = nullptr;
      if (add->getOperand(0) == ptr_to_int) {
        disp = add->getOperand(1);
      } else {
        disp = add->getOperand(0);
      }

      auto ci = llvm::dyn_cast<llvm::ConstantInt>(disp);
      if (!ci) {
        // TODO(pag): Some kind of pattern matching, e.g. look for things like
        //            a * ci_size for array indexing, perhaps.
        continue;
      }

      uint64_t disp_val = ci->getZExtValue();
      uint64_t base_index = disp_val / size;
      uint64_t remainder = disp_val % size;

      indexes.clear();
      indexes.push_back(llvm::ConstantInt::get(i32_type, base_index));
      remainder = GetIndexesInto(dl, type, indexes, remainder);

      llvm::Type *goal_type = nullptr;
      uint64_t goal_index = 0;

      // If we won't be able to directly index to the thing, then we'll try to
      // bitcast to something else. Lets see if we can find a good bitcast
      // candidate type, otherwise fall back to an `i8*`.
      if (remainder) {
        goal_type = GetDownstreamType(add);
        if (auto goal_ptr_type = llvm::dyn_cast<llvm::PointerType>(goal_type)) {
          auto el_type = goal_ptr_type->getElementType();
          auto el_size = dl.getTypeAllocSize(el_type);
          if (remainder % el_size) {
            goal_type = llvm::Type::getInt8PtrTy(
                context, goal_ptr_type->getAddressSpace());
            goal_index = remainder;
          } else {
            goal_index = remainder / el_size;
          }
        } else {
          goal_type = llvm::Type::getInt8PtrTy(context, 0);
          goal_index = remainder;
        }
      }

      llvm::Value *gep = nullptr;
      if (auto global = llvm::dyn_cast<llvm::GlobalVariable>(ptr)) {
        auto gep1 = llvm::ConstantExpr::getGetElementPtr(
            nullptr, global, indexes);

        if (remainder) {
          indexes.clear();
          indexes.push_back(llvm::ConstantInt::get(i32_type, goal_index));
          gep1 = llvm::ConstantExpr::getBitCast(gep1, goal_type);
          gep1 = llvm::ConstantExpr::getGetElementPtr(nullptr, gep1, indexes);
        }

        gep = llvm::ConstantExpr::getPtrToInt(gep1, addr_type);

      } else if (llvm::isa<llvm::Argument>(ptr) ||
                 llvm::isa<llvm::Instruction>(ptr)) {
        auto insert_loc = llvm::dyn_cast<llvm::Instruction>(add);
        gep = llvm::GetElementPtrInst::Create(
            nullptr, ptr, indexes, "", insert_loc);
        if (remainder) {
          indexes.clear();
          indexes.push_back(llvm::ConstantInt::get(i32_type, goal_index));
          gep = new llvm::BitCastInst(gep, goal_type, "", insert_loc);
          gep = llvm::GetElementPtrInst::Create(
              nullptr, ptr, indexes, "", insert_loc);
        }
        gep = new llvm::PtrToIntInst(gep, addr_type, "", insert_loc);
      }

      if (!gep || gep == add) {
        LOG(ERROR)
            << "Could not GEP into " << remill::LLVMThingToString(ptr);
        continue;
      }

      add->replaceAllUsesWith(gep);
      changed = true;

      if (auto add_inst = llvm::dyn_cast<llvm::BinaryOperator>(add)) {
        to_remove.push_back(add_inst);
      }
    }
  }

  return changed;
}

// Transform a pattern of PHI nodes whose values are all `intoptr` into PHI
// nodes that operate on pointers and then produce an `inttoptr` value. This
// is basically trying to sink `inttoptr`s to occur after PHI nodes, rather
// than before them.
static bool TransformPattern_IntToPtr_PHI(
    llvm::PHINode *phi, std::unordered_set<llvm::Value *> &pointers,
    std::vector<llvm::Instruction *> &to_remove) {

  if (!phi->hasNUsesOrMore(1)) {
    return false;
  }

  llvm::Type *last_pointer_type = nullptr;
  for (auto &use : phi->incoming_values()) {
    if (auto pti = llvm::dyn_cast<llvm::PtrToIntOperator>(use.get())) {
      last_pointer_type = pti->getPointerOperandType();
      CHECK(last_pointer_type->isPointerTy());
    } else {
      return false;
    }
  }

  // Try to find the destination type, otherwise use `last_pointer_type`.
  auto ideal_type = GetDownstreamType(phi);
  if (!ideal_type->isPointerTy()) {
    ideal_type = last_pointer_type;
  }

  llvm::IRBuilder<> ir(phi);
  auto new_phi = ir.CreatePHI(ideal_type, phi->getNumIncomingValues());
  pointers.insert(new_phi);

  for (auto &use : phi->incoming_values()) {
    auto block = phi->getIncomingBlock(use);
    auto pti = llvm::dyn_cast<llvm::PtrToIntOperator>(use.get());
    ir.SetInsertPoint(block->getTerminator());
    auto new_val = ir.CreateBitCast(pti->getPointerOperand(), ideal_type);
    new_phi->addIncoming(new_val, block);
  }

  ir.SetInsertPoint(phi);
  auto new_int_version = ir.CreatePtrToInt(new_phi, phi->getType());
  phi->replaceAllUsesWith(new_int_version);
  to_remove.push_back(phi);

  return true;
}

}  // namespace

// Recover higher-level memory accesses in the lifted functions declared
// in `program` and defined in `module`.
void RecoverMemoryAccesses(const Program &program, llvm::Module &module) {

  llvm::DataLayout dl(&module);
  std::map<uint64_t, llvm::GlobalValue *> nearby;

  // Go collect type information for all memory accesses.
  std::unordered_map<llvm::Function *, std::vector<Cell>> stack_cells;
  std::vector<Cell> global_cells;

  llvm::SmallPtrSet<llvm::Type *, 32> size_checked;

  program.ForEachFunction([&] (const FunctionDecl *decl) -> bool {
    auto &entity = nearby[decl->address];
    if (!entity) {
      if (const auto func = decl->DeclareInModule(module)) {
        entity = func;
        if (!func->isDeclaration()) {
          FindMemoryReferences(
              program, *func, size_checked,
              stack_cells[func], global_cells);
        }
      }
    } else {
      LOG(WARNING)
          << "Multiple entities defined at address "
          << std::hex << decl->address << std::dec;
    }
    return true;
  });

  // Global cells are a bit different. Really, they are about being
  // "close" enough to the real thing
  program.ForEachVariable([&] (const GlobalVarDecl *decl) -> bool {
    auto &var = nearby[decl->address];
    if (!var) {
      var = decl->DeclareInModule(module);
    } else {
      LOG(WARNING)
          << "Multiple entities defined at address "
          << std::hex << decl->address << std::dec;
    }
    return true;
  });

  std::unordered_map<uint64_t, std::unordered_map<llvm::Type *, unsigned>> popularity;

  // Order cells to prefer wider types over smaller types, or wider aligned
  // types over lesser aligned types.
  auto order_cells = [&dl, &popularity] (const Cell &a, const Cell &b) -> bool {
    if (a.address_const < b.address_const) {
      return true;
    } else if (a.address_const > b.address_const) {
      return false;
    } else if (a.size == b.size) {
      if (a.type == b.type) {
        return false;
      } else {

        // If one of the types is a pointer type, then make it ordered first.
        // We give preference to pointer types when possible so that we have
        // fewer integer-to-pointer casts later on.
        const auto a_is_ptr = a.type->isPointerTy();
        const auto b_is_ptr = b.type->isPointerTy();
        if (a_is_ptr != b_is_ptr) {
          return a_is_ptr;
        }

        auto a_align = dl.getABITypeAlignment(a.type);
        auto b_align = dl.getABITypeAlignment(b.type);
        if (a_align == b_align) {
          return popularity[a.address_const][a.type] >
                 popularity[a.address_const][b.type];
        } else {
          return a_align > b_align;
        }
      }
    } else {
      return a.size > b.size;
    }
  };

  std::unordered_set<llvm::Value *> pointers;

  // Scan through the stack cells and try to compute bounds on the stack frame
  // so that we can create a structure representing the stack frame.
  for (auto &func_stack_cells : stack_cells) {
    auto func = func_stack_cells.first;
    auto &cells = func_stack_cells.second;

    popularity.clear();
    for (const auto &cell : cells) {
      popularity[cell.address_const][cell.type] += 1;
    }

    std::sort(cells.begin(), cells.end(), order_cells);
    RecoverStackMemoryAccesses(program, func, cells, pointers);
  }

  popularity.clear();

  // Go collect basic type popularity info across all functions but for
  // things that look like global variables.
  auto max_popularity = 0u;
  for (auto &cell : global_cells) {
    popularity[cell.address_const][cell.type] += 1;
    max_popularity += 1;
  }

  size_t max_var_size = 0;

  // Go through the actual declared types in the global variables and add to
  // the popularity. This forces them to be the ideal types for what we have
  // specified.
  program.ForEachVariable([&] (const GlobalVarDecl *decl) -> bool {
    const auto var = llvm::dyn_cast_or_null<llvm::GlobalVariable>(
        nearby[decl->address]);
    if (!var) {
      LOG(WARNING)
          << "Variable '" << decl->name << "' at address " << std::hex
          << decl->address << std::dec << " shadows a function";
      return true;
    }

    std::vector<llvm::Type *> types;
    FlattenTypeInto(var->getValueType(), types);
    size_t offset = 0;
    for (auto type : types) {

      auto size = dl.getTypeAllocSize(type);
      popularity[decl->address + offset][type] = (~0u >> 1u);
      offset += size;
    }

    // Keep track of the maximum declared size of a global variable. We'll use
    // it to decide how far to look forward/backward given an arbitrary
    // address.
    if (offset > max_var_size) {
      max_var_size = offset;
    }

    return true;
  });

  program.ForEachFunction([&] (const FunctionDecl *decl) {
    const auto func = llvm::dyn_cast_or_null<llvm::Function>(
        nearby[decl->address]);
    if (!func) {
      return true;
    }

    popularity[decl->address][func->getType()] = ~0u;
    return true;
  });

  std::sort(global_cells.begin(), global_cells.end(), order_cells);

  // Try to partition what we know about memory into global variables, and then
  // add them to `nearby` as new globals.
  max_var_size = DeclareMissingGlobals(
      module, global_cells, nearby, max_var_size);

  if (max_var_size) {
    RecoverGlobalVariableAccesses(
        dl, global_cells, nearby, max_var_size);
  }

  // Go find all pointers, so that we can handle displacements from those
  // uniformly. We introduce pointers in terms of parameters, return values,
  // and globals.
  for (auto &global_or_func : nearby) {
    auto global = llvm::dyn_cast<llvm::GlobalVariable>(global_or_func.second);
    if (global) {
      pointers.insert(global);
    } else {
      auto func = llvm::dyn_cast<llvm::Function>(global_or_func.second);
      for (auto &arg : func->args()) {
        if (arg.getType()->isPointerTy()) {
          pointers.insert(&arg);
        }
      }

      if (!func->getReturnType()->isPointerTy()) {
        continue;
      }

      for (auto maybe_caller : func->users()) {
        if (auto ci = llvm::dyn_cast<llvm::CallInst>(maybe_caller)) {
          pointers.insert(ci);
        }
      }
    }
  }

  std::vector<llvm::Instruction *> to_remove;
  auto clear_old_vals = [&to_remove] (void) {
    for (auto inst : to_remove) {
      if (inst->hasNUses(0)) {
        inst->eraseFromParent();
      }
    }
    to_remove.clear();
  };

  // Go through and replace things like `ptrtoint+add` with `gep`s.
  for (auto ptr : pointers) {
    TransformPattern_PTI_Add(dl, ptr, to_remove);
  }

  clear_old_vals();
  pointers.clear();
  LowerMemOps(module, pointers);

  for (auto ptr : pointers) {
    TransformPattern_PTI_Add(dl, ptr, to_remove);
  }

  clear_old_vals();

  auto ptr_size_bits = dl.getPointerSizeInBits(0);

  std::vector<llvm::PHINode *> phi_nodes;
  for (auto changed = true; changed; ) {
    changed = false;

<<<<<<< HEAD
        uint64_t disp_val = ci->getZExtValue();
        uint64_t base_index = disp_val / size;
        uint64_t remainder = disp_val % size;

        indexes.clear();
        indexes.push_back(llvm::ConstantInt::get(i32_type, base_index));
        remainder = GetIndexesInto(dl, type, indexes, remainder);

        llvm::Value *gep = nullptr;
        if (auto global = llvm::dyn_cast<llvm::GlobalVariable>(ptr)) {
          auto gep0 = llvm::ConstantExpr::getGetElementPtr(
              nullptr, global, indexes);
          auto gep1 = llvm::ConstantExpr::getPtrToInt(gep0, addr_type);
          if (remainder) {
            gep = llvm::ConstantExpr::getAdd(
                gep1, llvm::ConstantInt::get(addr_type, remainder));
          } else {
            gep = gep1;
          }
        } else if (llvm::isa<llvm::Argument>(ptr) ||
                   llvm::isa<llvm::Instruction>(ptr)) {
          auto insert_loc = llvm::dyn_cast<llvm::Instruction>(add);
          gep = llvm::GetElementPtrInst::Create(
              nullptr, ptr, indexes, "", insert_loc);
          gep = new llvm::PtrToIntInst(gep, addr_type, "", insert_loc);
          if (remainder) {
            gep = llvm::BinaryOperator::Create(
                llvm::Instruction::Add, gep,
                llvm::ConstantInt::get(addr_type, remainder), "", insert_loc);
=======
    phi_nodes.clear();
    for (auto &func : module) {
      for (auto &block : func) {
        for (auto &inst : block) {
          if (auto phi = llvm::dyn_cast<llvm::PHINode>(&inst)) {
            if (phi->getType()->isIntegerTy(ptr_size_bits) &&
                phi->hasNUsesOrMore(1)) {
              phi_nodes.push_back(phi);
            }
>>>>>>> 85d0f111
          }
        }
      }
    }

    pointers.clear();
    for (auto phi : phi_nodes) {
      if (TransformPattern_IntToPtr_PHI(phi, pointers, to_remove)) {
        changed = true;
      }
    }

    for (auto ptr : pointers) {
      if (TransformPattern_PTI_Add(dl, ptr, to_remove)) {
        changed = true;
      }
    }

    clear_old_vals();
  }
}

}  // namespace anvill<|MERGE_RESOLUTION|>--- conflicted
+++ resolved
@@ -1238,37 +1238,6 @@
   for (auto changed = true; changed; ) {
     changed = false;
 
-<<<<<<< HEAD
-        uint64_t disp_val = ci->getZExtValue();
-        uint64_t base_index = disp_val / size;
-        uint64_t remainder = disp_val % size;
-
-        indexes.clear();
-        indexes.push_back(llvm::ConstantInt::get(i32_type, base_index));
-        remainder = GetIndexesInto(dl, type, indexes, remainder);
-
-        llvm::Value *gep = nullptr;
-        if (auto global = llvm::dyn_cast<llvm::GlobalVariable>(ptr)) {
-          auto gep0 = llvm::ConstantExpr::getGetElementPtr(
-              nullptr, global, indexes);
-          auto gep1 = llvm::ConstantExpr::getPtrToInt(gep0, addr_type);
-          if (remainder) {
-            gep = llvm::ConstantExpr::getAdd(
-                gep1, llvm::ConstantInt::get(addr_type, remainder));
-          } else {
-            gep = gep1;
-          }
-        } else if (llvm::isa<llvm::Argument>(ptr) ||
-                   llvm::isa<llvm::Instruction>(ptr)) {
-          auto insert_loc = llvm::dyn_cast<llvm::Instruction>(add);
-          gep = llvm::GetElementPtrInst::Create(
-              nullptr, ptr, indexes, "", insert_loc);
-          gep = new llvm::PtrToIntInst(gep, addr_type, "", insert_loc);
-          if (remainder) {
-            gep = llvm::BinaryOperator::Create(
-                llvm::Instruction::Add, gep,
-                llvm::ConstantInt::get(addr_type, remainder), "", insert_loc);
-=======
     phi_nodes.clear();
     for (auto &func : module) {
       for (auto &block : func) {
@@ -1278,7 +1247,6 @@
                 phi->hasNUsesOrMore(1)) {
               phi_nodes.push_back(phi);
             }
->>>>>>> 85d0f111
           }
         }
       }
